--- conflicted
+++ resolved
@@ -1,96 +1,3 @@
-<<<<<<< HEAD
-
-# slurmomatic
-slurmomatic is a Python library for seamless, distributed model evaluation and hyperparameter tuning using SLURM. It wraps scikit-learn-style workflows (cross_val_score, GridSearchCV, cross_val_predict, etc.) and executes them in parallel across SLURM clusters—or locally, if SLURM is unavailable. It also contains a slurmify decorator to turn any function into a slurm-deployable.
-
----
-
-
-## Installation
-```bash
-uv pip install https://github.com/erxw/slurmomatic.git
-```
-
----
-
-
-## Project Structure
-```bash
-src/slurmomatic/
-├── core.py              # SLURM job dispatching, parallelization primitives
-├── model_selection.py   # Cross-validation and hyperparameter search utilities
-├── utils.py             # Helper functions (SLURM detection, decorators, etc.)
-└── __init__.py
-```
-
----
-
-
-## Features
-Drop-in replacements for cross_val_score, cross_validate, cross_val_predict
-
-Parallelized GridSearchCV and RandomizedSearchCV
-
-SLURM-aware decorators for automatic job dispatch
-
-Nested cross-validation with optional randomized search
-
-Local fallback when SLURM is not available
-
----
-
-
-## Quick Start
-
-### Parallel Cross-Validation with SLURM
-
-```python
-from sklearn.datasets import make_classification
-from sklearn.linear_model import LogisticRegression
-from slurmomatic.model_selection import slurm_cross_val_score
-
-X, y = make_classification(n_samples=1000, n_features=20)
-clf = LogisticRegression(max_iter=500)
-
-scores = slurm_cross_val_score(clf, X, y, cv=5)
-print("SLURM CV scores:", scores)
-```
-
----
-
-
-### Grid Search with SLURM
-
-```python
-from slurmomatic.model_selection import SlurmGridSearchCV
-
-param_grid = {"C": [0.1, 1.0, 10.0]}
-search = SlurmGridSearchCV(clf, param_grid, cv=5)
-search.fit(X, y)
-
-print("Best score:", search.best_score_)
-print("Best params:", search.best_params_)
-```
-
----
-
-### Nested Cross-Validation
-
-```python
-from slurmomatic.model_selection import slurm_nested_cross_val_score
-
-nested_scores = slurm_nested_cross_val_score(
-    estimator=clf,
-    param_grid={"C": [0.1, 1.0]},
-    X=X,
-    y=y,
-    outer_cv=5,
-    inner_cv=3
-)
-
-print("Nested CV scores:", nested_scores)
-```
-=======
 # SLURM Utilities for Parallel Machine Learning Workflows
 
 This library provides a convenient interface to run Scikit-learn-compatible tasks (such as cross-validation, hyperparameter search, and job arrays) using [SLURM](https://slurm.schedmd.com/) . It can also fallback to local execution if SLURM is not available.
@@ -107,27 +14,11 @@
 ---
 
 ## Installation
->>>>>>> 988ee0fc
 
 ```bash
 uv pip install https://github.com/erxw/slurmomatic.git
 ```
 
-<<<<<<< HEAD
-### SLURM-aware Function Decorator
-
-#### Important Note: Add use_slurm=False in Your Function Signatures
-The slurmify decorator depends on a use_slurm keyword argument to decide whether to run via SLURM or locally. This should be present in your function signature:
-
-```python
-from slurmomatic import slurmify, batch
-def my_function(x, y, use_slurm=False): ...
-```
-
----
-
-#### Example 1: Submitting a SLURM Job Array
-=======
 ## Usage
 
 ### @slurmify
@@ -146,21 +37,14 @@
 
 ### slurm_cross_validate
 SLURM-parallelized cross-validation.
->>>>>>> 988ee0fc
 
 ```python
 from sklearn.datasets import make_classification
 from sklearn.linear_model import LogisticRegression
 from slurm_utils import slurm_cross_validate
 
-<<<<<<< HEAD
-@slurmify(slurm_array_parallelism=4, timeout_min=20)
-def train(a: int, b: int, use_slurm: bool = False):
-    print(f"Training with a={a}, b={b}")
-=======
 X, y = make_classification(n_samples=200, n_features=20)
 model = LogisticRegression()
->>>>>>> 988ee0fc
 
 results = slurm_cross_validate(model, X, y, cv=5, return_train_score=True)
 print(results['test_score'])
@@ -170,9 +54,6 @@
 ### slurm_cross_val_score
 Simplified version of slurm_cross_validate that returns only test scores.
 
-<<<<<<< HEAD
-#### Example 2: Submitting Multiple Individual Jobs
-=======
 ```python
 from slurm_utils import slurm_cross_val_score
 
@@ -183,7 +64,6 @@
 
 ### SlurmGridSearchCV / SlurmRandomizedSearchCV
 Drop-in replacements for GridSearchCV and RandomizedSearchCV, powered by SLURM.
->>>>>>> 988ee0fc
 
 ```python
 from slurm_utils import SlurmGridSearchCV
@@ -198,9 +78,6 @@
 ```
 
 
-<<<<<<< HEAD
-#### Example 3: Submitting Multiple Batches with Job Arrays
-=======
 Same idea for:
 
 ```python
@@ -214,7 +91,6 @@
 ### Nested Cross Validation (outer: cross_val_score; inner: SlurmGridSearchCV)
 This uses Scikit-learn’s cross_val_score to evaluate a model after SLURM-powered grid search.
 
->>>>>>> 988ee0fc
 ```python
 from sklearn.datasets import make_classification
 from sklearn.linear_model import LogisticRegression
@@ -236,11 +112,6 @@
 ### Nested Cross Validation (outer: slurm_cross_val_score; inner: GridSearchCV)
 This uses GridSearchCV to find hyperparameters and then evaluates the best model using SLURM-based parallel CV scoring.
 
-<<<<<<< HEAD
-### @slurmify(...) Parameters
-You can pass any SLURM submitit parameters directly to the decorator:
-=======
->>>>>>> 988ee0fc
 ```python
 from sklearn.datasets import make_classification
 from sklearn.linear_model import LogisticRegression
@@ -278,61 +149,16 @@
 ### is_slurm_available
 Returns True if SLURM is accessible on this system.
 
-<<<<<<< HEAD
-### batch(batch_size: int, *args)
-Utility to chunk long input lists into mini-batches.
-=======
->>>>>>> 988ee0fc
 ```python
 from slurm_utils import is_slurm_available
 
 print("SLURM detected?" , is_slurm_available())
 ```
-<<<<<<< HEAD
-
----
-=======
->>>>>>> 988ee0fc
 
 ## Notes
 If SLURM is not available, all execution defaults to submitit.LocalExecutor.
 
-<<<<<<< HEAD
----
-
-### Testing
-Run all unit tests using pytest:
-
-```bash
-pytest tests/
-```
-
-All SLURM jobs are mocked during tests using unittest.mock, so they run quickly and do not require a SLURM cluster.
-
----
-
-### 🧠 SLURM Notes
-By default, SLURM logs are saved to ./slurm_logs/. You can change this via the folder argument in most functions or decorators.
-
-The SLURM detection logic checks for the SLURM_JOB_ID environment variable or runs sinfo to confirm availability.
-
-If SLURM is not available, it automatically falls back to submitit.LocalExecutor.
-
----
-
-### 📘 API Highlights
-Function/Class	Description
-slurm_cross_val_score	Parallelized cross_val_score
-slurm_cross_validate	Parallelized cross_validate
-slurm_cross_val_predict	Parallelized cross_val_predict
-SlurmGridSearchCV	SLURM version of GridSearchCV
-SlurmRandomizedSearchCV	SLURM version of RandomizedSearchCV
-slurm_nested_cross_val_score	Nested CV for unbiased model evaluation
-slurm_nested_cross_validate	Nested CV returning detailed fold metrics
-slurmify	SLURM/Local decorator for standalone jobs
-=======
 SLURM logs will be stored in the folder specified (e.g., slurm_logs, grid_logs).
->>>>>>> 988ee0fc
 
 ## Testing
 Run all tests using pytest:
@@ -344,8 +170,3 @@
 ## License
 MIT License
 
-<<<<<<< HEAD
-### License
-MIT License
-=======
->>>>>>> 988ee0fc
