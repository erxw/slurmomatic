--- conflicted
+++ resolved
@@ -1,26 +1,6 @@
 from .core import slurmify, is_slurm_available
 from .utils import batch
 from .model_selection import (
-<<<<<<< HEAD
-    cross_val_score,
-    slurm_cross_val_predict,
-    slurm_cross_val_score,
-    slurm_cross_validate,
-    slurm_nested_cross_val_score,
-    slurm_nested_cross_validate,
-)
-
-__all__ = [
-    'is_slurm_available',
-    'slurmify',
-    'batch',
-    'cross_val_score',
-    'slurm_cross_val_predict',
-    'slurm_cross_val_score',
-    'slurm_cross_validate',
-    'slurm_nested_cross_val_score',
-    'slurm_nested_cross_validate',
-=======
     SlurmGridSearchCV,
     SlurmRandomizedSearchCV,
     slurm_cross_val_score,
@@ -37,5 +17,4 @@
     "slurm_cross_val_score",
     "slurm_cross_validate",
     "get_executor"
->>>>>>> 988ee0fc
 ]